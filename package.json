{
<<<<<<< HEAD
    "name": "minecraft-java-core-azbetter",
    "version": "4.1.0",
=======
    "name": "minecraft-java-core",
    "version": "4.1.1",
>>>>>>> 74907331
    "types": "./build/Index.d.ts",
    "exports": {
        ".": {
            "import": "./build/Index.js",
            "require": "./build/Index.js"
        }
    },
    "description": "A library starting minecraft game NW.js and Electron.js",
    "scripts": {
        "dev": "rimraf ./build && tsc -w",
        "build": "rimraf ./build && tsc",
        "prepublishOnly": "npm i && npm run build"
    },
    "engines": {
        "node": ">=18.0.0"
    },
    "files": [
        "assets/**",
        "build/**",
        "LICENSE",
        "README.md"
    ],
    "keywords": [
        "Minecraft",
        "Launcher",
        "Node-Minecraft",
        "Game",
        "Minecraft-Launcher",
        "Forge",
        "Minecraft-Forge"
    ],
    "author": "Luuxis",
    "license": "SEE LICENSE IN LICENSE.MD",
    "dependencies": {
        "7zip-bin": "^5.2.0",
        "adm-zip": "^0.5.16",
        "node-7z": "^3.0.0",
        "prompt": "^1.3.0",
        "semver": "^7.7.2",
        "tslib": "^2.8.1"
    },
    "devDependencies": {
        "@types/adm-zip": "^0.5.7",
        "@types/node": "^22.10.2",
        "@types/node-7z": "^2.1.10",
        "@types/node-fetch": "^2.6.12",
        "@types/semver": "^7.7.0",
        "rimraf": "^6.0.1",
        "typescript": "^5.7.2"
    },
    "bugs": {
        "url": "https://github.com/luuxis/minecraft-java-core/issues"
    },
    "homepage": "https://github.com/luuxis/minecraft-java-core#readme",
    "repository": {
        "type": "git",
        "url": "git+https://github.com/luuxis/minecraft-java-core.git"
    },
    "main": "index.js",
    "directories": {
        "test": "test"
    }
}<|MERGE_RESOLUTION|>--- conflicted
+++ resolved
@@ -1,11 +1,6 @@
 {
-<<<<<<< HEAD
     "name": "minecraft-java-core-azbetter",
     "version": "4.1.0",
-=======
-    "name": "minecraft-java-core",
-    "version": "4.1.1",
->>>>>>> 74907331
     "types": "./build/Index.d.ts",
     "exports": {
         ".": {
